<template>
    <div class="col col--12">
        <div class='col col--12 clearfix py6'>
            <h2 class='fl cursor-default'>Add Prediction</h2>

            <button @click='close' class='btn fr round btn--stroke color-gray color-black-on-hover'>
                <svg class='icon'><use href='#icon-close'/></svg>
            </button>
        </div>
        <div class='border border--gray-light round col col--12 px12 py12 clearfix'>
            <div class='grid grid--gut12'>
                <template v-if='!predictionId'>
                    <div class='col col--6 py6'>
                        <label>Prediction Version</label>
                        <input v-model='prediction.version' class='input' placeholder='0.0.0'/>
                    </div>

                    <div class='col col--6 py6'>
                        <label>Prediction Zoom Level</label>
                        <input v-model='prediction.tileZoom' class='input' placeholder='18'/>
                    </div>
                    <div class='col col--4'>
                        <label>Model Type:</label>
                        <div class='select-container'>
                            <select v-model='prediction.infType' class='select'>
                                <option value='classification'>Classification</option>
                                <option value='detection'>Object Detection</option>
                            </select>
                            <div class='select-arrow'></div>
                        </div>
                    </div>

                    <template v-if='prediction.infType === "classification"'>
                        <div class='col col--8'>
                            <label>Inferences List:</label>
                            <label class='switch-container px6 fr'>
                                <span class='mr6'>Binary Inference</span>
                                <input :disabled='prediction.infList.split(",").length !== 2' v-model='prediction.infBinary' type='checkbox' />
                                <div class='switch'></div>
                            </label>
                            <input v-model='prediction.infList' type='text' class='input' placeholder='buildings,schools,roads,...'/>
                        </div>
<<<<<<< HEAD
                        <div class='col col--8'>
                        </div>
=======
>>>>>>> 220c2196
                    </template>
                    <div class='col col--4'>
                        <label class='checkbox-container px6'>
                            Supertile:
                            <input v-model='prediction.infSupertile' type='checkbox' />
                            <div class='checkbox mx6'>
                                <svg class='icon'><use xlink:href='#icon-check' /></svg>
                            </div>
                        </label>
                    </div>
                    <div class='col col--8'></div>
                    <div class='col col--12 py12'>
                        <button @click='postPrediction' class='btn btn--stroke round fr color-green-light color-green-on-hover'>Add Prediction</button>
                    </div>
                </template>
            </div>
        </div>
    </div>

</template>

<script>
export default {
    name: 'CreatePrediction',
    props: ['modelid'],
    mounted: function() {
        this.prediction.modelId = this.modelid;
    },
    data: function() {
        return {
            predictionId: false,
            prediction: {
                modelId: false,
                predictionsId: false,
                version: '',
                tileZoom: '18',
                infList: '',
                infType: 'classification',
                infBinary: false, 
                infSupertile: false
            }
        };
    },
    watch: {
        'prediction.infList': function() {
            if (this.prediction.infList.split(",").length !== 2) {
                this.prediction.infBinary = false;
            }
        }
    },
    methods: {
        close: function() {
            this.$emit('close');
        },
<<<<<<< HEAD
        postPrediction: function() {
            fetch(window.api + `/v1/model/${this.modelid}/prediction`, {
                method: 'POST',
                headers: {
                    'Content-Type': 'application/json'
                },
                body: JSON.stringify({
                    modelId: this.prediction.modelId,
                    version: this.prediction.version,
                    tileZoom: this.prediction.tileZoom,
                    bbox: this.prediction.bbox,
                    infList: this.prediction.infList,
                    infType: this.prediction.infType,
                    infBinary: this.prediction.infBinary, 
                    infSupertile: this.prediction.infSupertile
                })
            }).then((res) => {
                return res.json();
            }).then((res) => {
=======
        postPrediction: async function() {
            if (!/^\d+\.\d+\.\d+$/.test(this.prediction.version)) {
                return this.$emit('err', new Error('Version must be valid semver'));
            } else if (this.prediction.infType === 'classification' && this.prediction.infList.trim().length === 0) {
                return this.$emit('err', new Error('Classification model must have inference list'));
            } else if (isNaN(parseInt(this.prediction.tileZoom))) {
                return this.$emit('err', new Error('Tile Zoom must be an integer'));
            }

            try {
                let res = await fetch(window.api + `/v1/model/${this.modelid}/prediction`, {
                    method: 'POST',
                    headers: {
                        'Content-Type': 'application/json'
                    },
                    body: JSON.stringify({
                        modelId: this.prediction.modelId,
                        version: this.prediction.version,
                        tileZoom: this.prediction.tileZoom,
                        bbox: [-180.0, -90.0, 180.0, 90.0],
                        infList: this.prediction.infList,
                        infType: this.prediction.infType,
                        infBinary: this.prediction.infBinary
                    })
                });

                if (!res.ok) {
                    res = await res.json();
                    if (res.message) {
                        return this.$emit('err', new Error(res.message));
                    } else {
                        return this.$emit('err', new Error('Failed to post prediction'));
                    }
                }

                res = await res.json();
>>>>>>> 220c2196
                this.predictionId = res.prediction_id;
                this.prediction.predictionsId = res.prediction_id;
                this.close();
            } catch(err) {
                return this.$emit('err', err);
            }
        }
    }
}
</script><|MERGE_RESOLUTION|>--- conflicted
+++ resolved
@@ -40,11 +40,8 @@
                             </label>
                             <input v-model='prediction.infList' type='text' class='input' placeholder='buildings,schools,roads,...'/>
                         </div>
-<<<<<<< HEAD
                         <div class='col col--8'>
                         </div>
-=======
->>>>>>> 220c2196
                     </template>
                     <div class='col col--4'>
                         <label class='checkbox-container px6'>
@@ -99,27 +96,6 @@
         close: function() {
             this.$emit('close');
         },
-<<<<<<< HEAD
-        postPrediction: function() {
-            fetch(window.api + `/v1/model/${this.modelid}/prediction`, {
-                method: 'POST',
-                headers: {
-                    'Content-Type': 'application/json'
-                },
-                body: JSON.stringify({
-                    modelId: this.prediction.modelId,
-                    version: this.prediction.version,
-                    tileZoom: this.prediction.tileZoom,
-                    bbox: this.prediction.bbox,
-                    infList: this.prediction.infList,
-                    infType: this.prediction.infType,
-                    infBinary: this.prediction.infBinary, 
-                    infSupertile: this.prediction.infSupertile
-                })
-            }).then((res) => {
-                return res.json();
-            }).then((res) => {
-=======
         postPrediction: async function() {
             if (!/^\d+\.\d+\.\d+$/.test(this.prediction.version)) {
                 return this.$emit('err', new Error('Version must be valid semver'));
@@ -142,7 +118,8 @@
                         bbox: [-180.0, -90.0, 180.0, 90.0],
                         infList: this.prediction.infList,
                         infType: this.prediction.infType,
-                        infBinary: this.prediction.infBinary
+                        infBinary: this.prediction.infBinary, 
+                        infSupertile: this.prediction.infSupertile
                     })
                 });
 
@@ -156,7 +133,6 @@
                 }
 
                 res = await res.json();
->>>>>>> 220c2196
                 this.predictionId = res.prediction_id;
                 this.prediction.predictionsId = res.prediction_id;
                 this.close();
