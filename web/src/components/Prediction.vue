--- conflicted
+++ resolved
@@ -1,15 +1,11 @@
 <template>
     <div class="col col--12">
         <div class='col col--12 clearfix py6'>
-<<<<<<< HEAD
-            <h2 class='fl cursor-default' v-text='"Prediction: " + prediction.version'></h2>
-=======
             <h2 @click='$router.push({ name: "home" })' class='fl cursor-pointer txt-underline-on-hover'>Models</h2>
             <h2 class='fl px6'>&gt;</h2>
             <h2 @click='$router.push({ name: "model", params: { modelid: $route.params.modelid } })' class='fl cursor-pointer txt-underline-on-hover' v-text='$route.params.modelid'></h2>
             <h2 class='fl px6'>&gt;</h2>
             <h2 class='fl cursor-default cursor-pointer txt-underline-on-hover' v-text='"v" + prediction.version'></h2>
->>>>>>> cbda943b
 
             <button @click='$router.push({ name: "model", params: { modelid: $route.params.modelid } })' class='btn fr round btn--stroke color-gray color-black-on-hover'>
                 <svg class='icon'><use href='#icon-close'/></svg>
