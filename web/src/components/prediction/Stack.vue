--- conflicted
+++ resolved
@@ -39,14 +39,6 @@
                 </div>
             </div>
         </template>
-<<<<<<< HEAD
-=======
-        <template v-else-if='loading.stack || loading.imagery'>
-            <div class='flex-parent flex-parent--center-main w-full py24'>
-                <div class='flex-child loading py24'></div>
-            </div>
-        </template>
->>>>>>> 8d28a59e
         <template v-else-if='!imagery || !imagery.length'>
             <div class='flex-parent flex-parent--center-main py12'>
                 No imagery sources found to create a stack with
@@ -190,13 +182,8 @@
 </template>
 
 <script>
-<<<<<<< HEAD
-import TileMap from './TileMap.vue';
 import PredictionHeader from './PredictionHeader.vue';
-=======
 import StackMap from './StackMap.vue';
-import PredictionHeader from './../PredictionHeader.vue';
->>>>>>> 8d28a59e
 
 export default {
     name: 'Stack',
@@ -353,10 +340,7 @@
         },
         getImagery: function() {
             this.loading.imagery = true;
-<<<<<<< HEAD
-=======
-
->>>>>>> 8d28a59e
+
             fetch(window.api + `/v1/model/${this.$route.params.modelid}/imagery`, {
                 method: 'GET'
             }).then((res) => {
